--- conflicted
+++ resolved
@@ -31,9 +31,7 @@
 		4DDA51EB219AAD8D00BA7704 /* NSArray+DeepCopy.swift in Sources */ = {isa = PBXBuildFile; fileRef = 4DDA51EA219AAD8D00BA7704 /* NSArray+DeepCopy.swift */; };
 		4DDA51ED219AADE000BA7704 /* NSDictionary+DeepCopy.swift in Sources */ = {isa = PBXBuildFile; fileRef = 4DDA51EC219AADE000BA7704 /* NSDictionary+DeepCopy.swift */; };
 		4DF8B18621B1C5E700CAABEE /* JSONPatchGenerator.swift in Sources */ = {isa = PBXBuildFile; fileRef = 4DF8B18521B1C5E700CAABEE /* JSONPatchGenerator.swift */; };
-<<<<<<< HEAD
 		CC4BF61423DB0BD100485D08 /* JSONCodableTests.swift in Sources */ = {isa = PBXBuildFile; fileRef = CC4BF61323DB0BD100485D08 /* JSONCodableTests.swift */; };
-=======
 		F0224B96230EF8BA000279B8 /* JSONPatch.h in Headers */ = {isa = PBXBuildFile; fileRef = F0224B94230EF8BA000279B8 /* JSONPatch.h */; settings = {ATTRIBUTES = (Public, ); }; };
 		F0E577A7230F474A001D1DD1 /* JSONElement.swift in Sources */ = {isa = PBXBuildFile; fileRef = 4D0AF30321987C0A00E7F86B /* JSONElement.swift */; };
 		F0E577A8230F474F001D1DD1 /* JSONError.swift in Sources */ = {isa = PBXBuildFile; fileRef = 4D0AF30121987BA100E7F86B /* JSONError.swift */; };
@@ -44,7 +42,6 @@
 		F0E577AD230F4757001D1DD1 /* NSDictionary+DeepCopy.swift in Sources */ = {isa = PBXBuildFile; fileRef = 4DDA51EC219AADE000BA7704 /* NSDictionary+DeepCopy.swift */; };
 		F0E577AE230F4757001D1DD1 /* JSONEquality.swift in Sources */ = {isa = PBXBuildFile; fileRef = 4D836964219C0909003A38FE /* JSONEquality.swift */; };
 		F0E577AF230F4757001D1DD1 /* JSONPatchCodable.swift in Sources */ = {isa = PBXBuildFile; fileRef = 4D42776721B28DE1007F4B70 /* JSONPatchCodable.swift */; };
->>>>>>> cc28873f
 /* End PBXBuildFile section */
 
 /* Begin PBXContainerItemProxy section */
@@ -96,13 +93,10 @@
 		4DDA51EA219AAD8D00BA7704 /* NSArray+DeepCopy.swift */ = {isa = PBXFileReference; lastKnownFileType = sourcecode.swift; path = "NSArray+DeepCopy.swift"; sourceTree = "<group>"; };
 		4DDA51EC219AADE000BA7704 /* NSDictionary+DeepCopy.swift */ = {isa = PBXFileReference; lastKnownFileType = sourcecode.swift; path = "NSDictionary+DeepCopy.swift"; sourceTree = "<group>"; };
 		4DF8B18521B1C5E700CAABEE /* JSONPatchGenerator.swift */ = {isa = PBXFileReference; fileEncoding = 4; lastKnownFileType = sourcecode.swift; path = JSONPatchGenerator.swift; sourceTree = "<group>"; };
-<<<<<<< HEAD
 		CC4BF61323DB0BD100485D08 /* JSONCodableTests.swift */ = {isa = PBXFileReference; fileEncoding = 4; lastKnownFileType = sourcecode.swift; path = JSONCodableTests.swift; sourceTree = "<group>"; };
-=======
 		F0224B92230EF8BA000279B8 /* JSONPatch.framework */ = {isa = PBXFileReference; explicitFileType = wrapper.framework; includeInIndex = 0; path = JSONPatch.framework; sourceTree = BUILT_PRODUCTS_DIR; };
 		F0224B94230EF8BA000279B8 /* JSONPatch.h */ = {isa = PBXFileReference; lastKnownFileType = sourcecode.c.h; path = JSONPatch.h; sourceTree = "<group>"; };
 		F0224B95230EF8BA000279B8 /* Info.plist */ = {isa = PBXFileReference; lastKnownFileType = text.plist.xml; path = Info.plist; sourceTree = "<group>"; };
->>>>>>> cc28873f
 /* End PBXFileReference section */
 
 /* Begin PBXFrameworksBuildPhase section */
