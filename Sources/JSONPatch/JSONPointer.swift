//
//  JSONPointer.swift
//  JSONPatch
//
//  Created by Raymond Mccrae on 11/11/2018.
//  Copyright © 2018 Raymond McCrae.
//
//  Licensed under the Apache License, Version 2.0 (the "License");
//  you may not use this file except in compliance with the License.
//  You may obtain a copy of the License at
//
//  http://www.apache.org/licenses/LICENSE-2.0
//
//  Unless required by applicable law or agreed to in writing, software
//  distributed under the License is distributed on an "AS IS" BASIS,
//  WITHOUT WARRANTIES OR CONDITIONS OF ANY KIND, either express or implied.
//  See the License for the specific language governing permissions and
//  limitations under the License.
//

import Foundation

/// A JSON Pointer implementation, based on RFC 6901.
/// https://tools.ietf.org/html/rfc6901
public struct JSONPointer {

    /// An array of the unescaped components of the json-pointer.
    private let components: ArraySlice<String>

    /// An internal initalizer for the JSONPointer to force public access to use init(string:).
    private init(components: ArraySlice<String>) {
        self.components = components
    }

}

extension JSONPointer {

    /// A json-pointer that represents the whole json document.
    static let wholeDocument: JSONPointer = JSONPointer(components: [])

    /// A string representation of the json-pointer.
    public var string: String {
        guard !components.isEmpty else {
            return ""
        }
        return "/" + components.map(JSONPointer.escape).joined(separator: "/")
    }

    /// A JSON Pointer to the container of the element of the reciever, or nil if the reciever
    /// references the root element of the whole JSON document.
    public var parent: JSONPointer? {
        guard !components.isEmpty else {
            return nil
        }
        return JSONPointer(components: components.dropLast())
    }

    /// The path component of the receiver.
    public var lastComponent: String? {
        return components.last
    }

    /// Determines if receiver represents the whole document.
    public var isWholeDocument: Bool {
        return components.isEmpty
    }

    /// Returns a URI Fragment Identifier representation. See Section 6 of RFC 6901.
    public var fragment: String? {
        guard let s = string.addingPercentEncoding(withAllowedCharacters: .urlFragmentAllowed) else {
            return nil
        }
        return "#\(s)"
    }

    /// Initializer for JSONPointer
    public init(string: String) throws {
        guard !string.isEmpty else {
            self.init(components: [])
            return
        }
        guard !string.hasPrefix("#") else {
            let index = string.index(after: string.startIndex)
            guard let unescaped = string[index...].removingPercentEncoding else {
                throw JSONError.invalidPointerSyntax
            }
            try self.init(string: unescaped)
            return
        }
        guard string.hasPrefix("/") else {
            throw JSONError.invalidPointerSyntax
        }

        let escapedComponents = string.components(separatedBy: "/").dropFirst()
        let unescapedComponents = escapedComponents.map(JSONPointer.unescape)
        self.init(components: ArraySlice(unescapedComponents))
    }

    /// Unescapes the escape sequence within the string.
    ///
    /// - Parameters:
    ///   - escaped: The escaped string.
    /// - Returns: The unescaped string.
    public static func unescape(_ escaped: String) -> String {
        var value = escaped
        value = value.replacingOccurrences(of: "~1", with: "/")
        value = value.replacingOccurrences(of: "~0", with: "~")
        return value
    }

    /// Escapes the characters required for the RFC 6901 standard.
    ///
    /// - Parameters:
    ///   - unescaped: The unescaped string.
    /// - Returns: The escaped string.
    public static func escape(_ unescaped: String) -> String {
        var value = unescaped
        value = value.replacingOccurrences(of: "~", with: "~0")
        value = value.replacingOccurrences(of: "/", with: "~1")
        return value
    }

    /// Creates a new json-pointer based on the reciever with the given component appended.
    ///
    /// - Parameters:
    ///   - component: A non-escaped path component.
    /// - Returns: A json-pointer with the given component appended.
    func appended(withComponent component: String) -> JSONPointer {
        return JSONPointer(components: ArraySlice(components + [component]))
    }

    /// Creates a new json-pointer based on the reciever with the given index appended.
    ///
    /// - Parameters:
    ///   - index: A path index.
    /// - Returns: A json-pointer with the given component appended.
    func appended(withIndex index: Int) -> JSONPointer {
        return JSONPointer(components: ArraySlice(components + [String(index)]))
    }

}

extension JSONPointer {
    private static let arrayIndexPattern: NSRegularExpression = {
        return try! NSRegularExpression(pattern: "^(?:-|0|(?:[1-9][0-9]*))$", options: [])
    }()

    /// Determines if the given path component represents a valid array index.
    ///
    /// - Parameters:
    ///   - component: A path component.
    /// - Returns: true if the given path component is a valid array index, otherwise false.
    static func isValidArrayIndex(_ component: String) -> Bool {
        let match = arrayIndexPattern.firstMatch(in: component,
                                                 options: [.anchored],
                                                 range: NSRange(location: 0, length: component.utf16.count))
        return match != nil
    }
}

extension JSONPointer: CustomDebugStringConvertible {
    public var debugDescription: String {
        return "JSONPointer(string: \"\(string)\")"
    }
}

extension JSONPointer: Equatable {
    /// Returns a Boolean value indicating whether two json-pointer are equal.
    ///
    /// - Parameters:
    ///   - lhs: Left-hand side of the equality test.
    ///   - rhs: Right-hand side of the equality test.
    /// - Returns: true is the lhs is equal to the rhs.
    public static func == (lhs: JSONPointer, rhs: JSONPointer) -> Bool {
        return lhs.components == rhs.components
    }
}

extension JSONPointer: Hashable {
<<<<<<< HEAD
    public func hash(into hasher: inout Hasher) {
        hasher.combine(components)
=======
    #if swift(>=5.0)
    public func hash(into hasher: inout Hasher) {
        hasher.combine(components)
    }
    #else
    public var hashValue: Int {
        return components.hashValue
>>>>>>> cc28873f
    }
    #endif
}

extension JSONPointer: Collection {
    public var startIndex: Int {
        return components.startIndex
    }

    public var endIndex: Int {
        return components.endIndex
    }

    public func index(after i: Int) -> Int {
        return i + 1
    }

    public subscript(index: Int) -> String {
        return components[index]
    }
}<|MERGE_RESOLUTION|>--- conflicted
+++ resolved
@@ -178,10 +178,6 @@
 }
 
 extension JSONPointer: Hashable {
-<<<<<<< HEAD
-    public func hash(into hasher: inout Hasher) {
-        hasher.combine(components)
-=======
     #if swift(>=5.0)
     public func hash(into hasher: inout Hasher) {
         hasher.combine(components)
@@ -189,7 +185,6 @@
     #else
     public var hashValue: Int {
         return components.hashValue
->>>>>>> cc28873f
     }
     #endif
 }
